--- conflicted
+++ resolved
@@ -30,7 +30,6 @@
 
     measures, confusion_matrix = net.score(batches)
 
-<<<<<<< HEAD
     if print_results:
         print('Evaluated network on {}:'.format(data_config['dataset']))
         print('total accuracy {:.2f} mean F1 {:.2f} IoU {:.2f}'.format(
@@ -57,15 +56,6 @@
         print('Evaluated network on {}: {:.2f} IoU'.format(sequence,
                                                            measurements['mean_IoU']))
         all_measurements[sequence] = measurements
-=======
-    print('Evaluated network on {}:'.format(data_config['dataset']))
-    print('total accuracy {:.2f} IU {:.2f}'.format(
-        measures['total_accuracy'], measures['mean_IU']))
-    for label in data.labelinfo:
-        print("{:>15}: {:.2f} IU".format(
-            data.labelinfo[label]['name'], measures['IU'][label]))
->>>>>>> e9292944
-
     stdout.flush()
     return all_measurements
 
