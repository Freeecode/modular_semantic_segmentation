"""Evaluation of trained models."""
from sacred import Experiment
from experiments.utils import ExperimentData, get_mongo_observer
from xview.datasets import get_dataset
from xview.models import get_model
from sys import stdout


def evaluate(net, data_config):
    """Evaluate the given network against the specified data and report the result
    to the given experiment."""
    dataset_params = {key: val for key, val in data_config.items()
                      if key not in ['dataset', 'use_trainset']}
    dataset_params['batchsize'] = 1
    # Load the dataset, we expect config to include the arguments
<<<<<<< HEAD
    data = get_dataset(data_config['dataset'], dataset_params)
    if data_config.get('use_trainset', False):
=======
    dataset = get_dataset(data_config['dataset'])
    data = dataset(data_config['sequences'], 1)
    if data_config.get('use_trainset', default=False):
>>>>>>> 6444f772
        print('INFO: Evaluating against trainset')
        batches = data.get_train_data(batch_size=1)
    else:
        batches = data.get_test_data(batch_size=1)

    measures, confusion_matrix = net.score(batches)

    print('Evaluated network on {}:'.format(data_config['dataset']))
    print('total accuracy {:.2f} mean F1 {:.2f} IoU {:.2f}'.format(
        measures['total_accuracy'], measures['mean_F1'], measures['mean_IoU']))
    for label in data.labelinfo:
        print("{:>15}: {:.2f} precision, {:.2f} recall, {:.2f} F1".format(
            data.labelinfo[label]['name'], measures['precision'][label],
            measures['recall'][label], measures['F1'][label]))

    # There seems to be a problem with capturing the print output, flush it for security.
    stdout.flush()
    return measures, confusion_matrix


def import_weights_into_network(net, starting_weights, **kwargs):
    """Based on either a list of descriptions of training experiments or one description,
    load the weights produced by these trainigns into the given network.
    kwargs are passed to net.import_weights
    """
    def import_weights_from_description(experiment_description):
        training_experiment = ExperimentData(experiment_description['experiment_id'])
        if 'filename' not in experiment_description:
            # If no specific file specified, take first found
            filename = (artifact['name']
                        for artifact in training_experiment.get_record()['artifacts']
                        if 'weights' in artifact['name']).next()
        else:
            filename = experiment_description['filename']
        net.import_weights(training_experiment.get_artifact(filename), **kwargs)

    if isinstance(starting_weights, list):
        for experiment_description in starting_weights:
            import_weights_from_description(experiment_description)
    else:
        import_weights_from_description(starting_weights)


ex = Experiment()
ex.observers.append(get_mongo_observer())


@ex.config_hook
def load_model_configuration(config, command_name, logger):

    def get_config_for_experiment(id):
        training_experiment = ExperimentData(id)
        return training_experiment.get_record()['config']

    # This hook will produce the following update-dict for the config:
    cfg_update = {}

    if isinstance(config['starting_weights'], list):
        # For convenience, we simply record all the configurations of the trainign
        # experiments.
        cfg_update['starting_weights'] = []
        for exp_descriptor in config['starting_weights']:
            cfg_update['starting_weights'].append({'config': get_config_for_experiment(
                exp_descriptor['experiment_id'])})
    else:
        train_exp_config = get_config_for_experiment(
            config['starting_weights']['experiment_id'])
        # First, same as above, capture the information
        cfg_update['starting_weights'] = {'config': train_exp_config}
    return cfg_update


@ex.command
def also_load_config(modelname, net_config, evaluation_data, starting_weights, _run):
    """In case of only a single training experiment, we also load the exact network
    config from this experiment as a default"""
    # Load the training experiment
    training_experiment = ExperimentData(starting_weights['experiment_id'])

    model_config = training_experiment.get_record()['config']['fcn_config']
    model_config.update(net_config)

    # save this
    print('Running with net_config:')
    print(model_config)

    # Create the network
    model = get_model(modelname)
    with model(**model_config) as net:
        # import the weights
        import_weights_into_network(net, starting_weights)

        measurements, confusion_matrix = evaluate(net, evaluation_data)
        _run.info['measurements'] = measurements
        _run.info['confusion_matrix'] = confusion_matrix


@ex.automain
def main(modelname, net_config, evaluation_data, starting_weights, _run):
    """Load weigths from training experiments and evaluate network against specified
    data."""
    model = get_model(modelname)
    with model(**net_config) as net:
        import_weights_into_network(net, starting_weights)
        measurements, confusion_matrix = evaluate(net, evaluation_data)
        _run.info['measurements'] = measurements
        _run.info['confusion_matrix'] = confusion_matrix<|MERGE_RESOLUTION|>--- conflicted
+++ resolved
@@ -13,14 +13,8 @@
                       if key not in ['dataset', 'use_trainset']}
     dataset_params['batchsize'] = 1
     # Load the dataset, we expect config to include the arguments
-<<<<<<< HEAD
     data = get_dataset(data_config['dataset'], dataset_params)
-    if data_config.get('use_trainset', False):
-=======
-    dataset = get_dataset(data_config['dataset'])
-    data = dataset(data_config['sequences'], 1)
     if data_config.get('use_trainset', default=False):
->>>>>>> 6444f772
         print('INFO: Evaluating against trainset')
         batches = data.get_train_data(batch_size=1)
     else:
