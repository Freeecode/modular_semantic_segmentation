--- conflicted
+++ resolved
@@ -73,11 +73,7 @@
                 predictions=tf.reshape(self.prediction, [-1]),
                 num_classes=self.config['num_classes'])
 
-<<<<<<< HEAD
             if supports_training:
-=======
-            if self.supports_training and not hasattr(self, '_train_step'):
->>>>>>> e9292944
                 self.global_step = tf.Variable(0, trainable=False, name='global_step')
                 update_ops = tf.get_collection(tf.GraphKeys.UPDATE_OPS)
                 with tf.control_dependencies(update_ops):
