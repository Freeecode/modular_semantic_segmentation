import tensorflow as tf
import numpy as np
import threading
from os import path
from abc import ABCMeta, abstractmethod
from time import sleep

from xview.models.utils import cross_entropy
from xview.datasets.wrapper import DataWrapper


class BaseModel(object):
    """Structure for network models. Handels basic training and IO operations.

    requires the following attributes:
        loss: a scalar value that should be minimized during training
        prediction: usually argmax of class_probabilites, i.e. a 2D array of pixelwise
            classification
        close_queue_op: tensorflow op to close the input queue
    """

    __metaclass__ = ABCMeta
<<<<<<< HEAD
    required_attributes = ["Y", "prediction", "close_queue_op"]
=======
    required_attributes = ["loss", "prediction", "close_queue_op"]
>>>>>>> feb62c9a

    def __init__(self, name, output_dir=None, **config):
        """Set configuration and build the model.

        Requires method _build_model to build the tensorflow graph.

        Args:
            name: The name of this model. Is used to name output files.
            output_dir: If specified, diagnostics will be saved here.
            config as key-value arguments: model-specific configurations
        """
        self.name = name
        self.output_dir = output_dir

        standard_config = {
            'image_width': 640,
            'image_height': 480
        }
        standard_config.update(config)
        self.config = standard_config

        # Now we build the network.
        self.graph = tf.Graph()
        with self.graph.as_default():
            self.global_step = tf.Variable(0, trainable=False)

            self._build_graph()

            # For any child class, we require the attributes specified in the docstring
            # and defined in self.required_attributes. After self._build_graph(), we can
            # check for their existance.
            missing_attrs = ["'%s'" % attr for attr in self.required_attributes
                             if not hasattr(self, attr)]
            if missing_attrs:
                raise AttributeError("Model class requires attribute%s %s" %
                                     ("s" * (len(missing_attrs) > 1),
                                      ", ".join(missing_attrs)))

<<<<<<< HEAD
            # In case there is not custom training, loss is cross-entropy with class
            # probabilities
            if not hasattr(self, '_train_step'):
                if not hasattr(self, 'class_probabilities'):
                    raise AttributeError("Model class requires either attribute "
                                         "class_probabilities or method _train_step")
                self.loss = tf.div(tf.reduce_sum(
                    cross_entropy(self.Y, self.class_probabilities)),
                    tf.reduce_sum(self.Y))
=======
            self.global_step = tf.Variable(0, trainable=False)
>>>>>>> feb62c9a

            self.saver = tf.train.Saver()

            self.sess = tf.Session()
            self.sess.run(tf.global_variables_initializer())

    @abstractmethod
    def _build_graph(self):
        """Set up the whole network here."""
        raise NotImplementedError

    @abstractmethod
    def _enqueue_batch(self, batch, sess):
        """Load the given training data into the correct inputs."""
        raise NotImplementedError

    @abstractmethod
    def _evaluation_food(self, data):
        """Return a feed_dict for a prediction run on the network."""
        raise NotImplementedError

<<<<<<< HEAD
    def _load_and_enqueue(self, sess, data, coord, dropout_rate, training=False):
        """Internal handler method for the input data queue. May run in a seperate thread.
=======
    def _load_and_enqueue(self, sess, data, coord):
        """Internal handler method for the input data queue. Will run in a seperate thread.
>>>>>>> feb62c9a

        Args:
            sess: The current session, needs to be the same as in the main thread.
            data: The data to load. See method predict for specifications.
            coord: The training coordinator (from tensorflow)
<<<<<<< HEAD
            dropout_rate: The dropout-rate that should be enqueued with the data
            training: Bool indicator whether batch_normalization should be applied in
                training (batch average) or testing (moving average) mode
        """
        with self.graph.as_default():
            if coord is None:
                # As there is no coordinator, enqueue simply one batch.
                if isinstance(data, DataWrapper):
                    # This gives one batch from the dataset.
                    batch = data.next()
                else:
                    # We otherwise assume that data is already a batch-dict.
                    batch = data
            else:
                # If coord is set, we enqueue new data until it tells us to stop.
                while not coord.should_stop():
                    batch = data.next()
            # Add additional information to the batch.
            batch['dropout_rate'] = dropout_rate
            batch['is_training'] = training
            self._enqueue_batch(batch, sess)
=======
        """
        with self.graph.as_default():
            # We enqueue new data until it tells us to stop.
            while not coord.should_stop():
                batch = data.next()
                if not coord.should_stop():
                    self._enqueue_batch(batch, sess)
>>>>>>> feb62c9a

    def fit(self, data, iterations, output=True):
        """Train the model for given number of iterations.

        Args:
            data: A handler inheriting from DataWrapper
            iterations: The number of training iterations
            output: Boolean specifiying whether to output the loss progress
        """

        learning_rate = self.config['learning_rate']

        with self.graph.as_default():
            trainer = tf.train.AdagradOptimizer(learning_rate).minimize(
                self.loss, global_step=self.global_step)

            # Merge all summary creation into one op. Add summary for loss.
            tf.summary.scalar('loss', self.loss)
            merged_summary = tf.summary.merge_all()
            if self.output_dir is not None:
                train_writer = tf.summary.FileWriter(self.output_dir, self.graph)

            self.sess.run(tf.global_variables_initializer())

            # Create a thread to load data.
            coord = tf.train.Coordinator()
            t = threading.Thread(target=self._load_and_enqueue,
<<<<<<< HEAD
                                 args=(self.sess, data, coord,
                                       self.config['dropout_rate']),
                                 kwargs={'training': True})
=======
                                 args=(self.sess, data, coord))
>>>>>>> feb62c9a
            t.start()

            # Now we can make the graph read-only.
            self.graph.finalize()

            print('INFO: Start training')
            for i in range(iterations):
<<<<<<< HEAD
                if hasattr(self, '_train_step'):
                    summary, loss = self._train_step(merged_summary)
                else:
                    summary, loss, _ = self.sess.run([merged_summary, self.loss,
                                                      trainer])
                train_writer.add_summary(summary, i)
=======
                try:
                    summary, loss, _ = self.sess.run([merged_summary, self.loss,
                                                      trainer])
                    if self.output_dir is not None:
                        train_writer.add_summary(summary, i)

                    if output:
                        print("{:4d}: loss {:.4f}".format(i, loss))
                except KeyboardInterrupt:
                    print('ERROR: Keyboard Interrupt')
                    break
>>>>>>> feb62c9a

            coord.request_stop()
            # Before we can close the queue, wait that the enqueue process stopped,
            # otherwise it will produce an error.
            sleep(20)
            self.sess.run(self.close_queue_op)
            coord.join([t])
            print('INFO: Training finished.')

    def predict(self, data, dropout_rate=0.0):
        """Perform semantic segmentation on the input data.

        Args:
            data: Either a handler to a dataclass inheriting from DataWrapper or a
                dictionary {'rgb': <array of shape [num_images, width, height]>
                            'depth': <array of shape [num_images, width, height]>}
        Returns:
            per-pixel classification of the input image in form
                <array of shape [num_images, width, height]>
        """
        with self.graph.as_default():
<<<<<<< HEAD
            self._load_and_enqueue(self.sess, data, None, dropout_rate, training=False)
            prediction = self.sess.run(self.prediction)
            self.sess.run(self.close_queue_op)
=======
            # As there is no coordinator, enqueue simply one batch.
            if isinstance(data, DataWrapper):
                # This gives one batch from the dataset.
                batch = data.next()
            else:
                # We otherwise assume that data is already a batch-dict.
                batch = data
            prediction = self.sess.run(self.prediction,
                                       feed_dict=self._evaluation_food(batch))
>>>>>>> feb62c9a
            return prediction

    def train_run(self, data, dropout_rate=0.0):
        """Perform one training run with the given data.

        Args:
            data: Either a handler to a dataclass inheriting from DataWrapper or a
                dictionary {'rgb': <array of shape [num_images, width, height]>
                            'depth': <array of shape [num_images, width, height]>}
        Returns:
            per-pixel class probabilities of the input image in form
                <array of shape [num_images, width, height, #classes]>
        """
        with self.graph.as_default():
            self._load_and_enqueue(self.sess, data, None, dropout_rate, training=True)
            distribution = self.sess.run(self.class_probabilities)
            self.sess.run(self.close_queue_op)
            return distribution

    def load_weights(self, filepath):
        """Load model weights stored in a tensorflow checkpoint.

        Args:
            filepath: Full path to the ckeckpoint
        """
        self.saver.restore(self.sess, filepath)

    def close(self):
        """Close session of this model."""
        self.sess.close()

    def __exit__(self, *args):
        """Contexthandler for convenience.

        Use like this
            With Model() as net:
                net.fit()
                net.predict()
        """
        self.close()

    def __enter__(self):
        """Contexthandler for convenience. See __exit__ for more information."""
        return self

    def export_weights(self, save_dir=None):
        """Export weights as numpy arrays and write them into a file. The key to each
        array is the name of the variable.

        Args:
            save_dir: Directory the weights are saved to. Only need to specify if
                output_dir was not set at model instantiation. Overwrites output_dir.
        Returns:
            Full path to the output file.
        """
        # Check if there is a location to write to.
        if save_dir is None and self.output_dir is None:
            print('ERROR: No path specified to save weights to.')
            return

        with self.graph.as_default():
            # We will create a dict with all variable values as numpy arrays and then
            # save it.
            save_dict = {}
            for variable in tf.global_variables():
                value = self.sess.run(variable)
                save_dict[variable.op.name] = value

            output_path = save_dir
            if output_path is None:
                output_path = self.output_dir
            # Add the filename indicating model name and step to the path.
            step = int(self.sess.run(self.global_step))
            output_path = path.join(output_path, '{}_weights_{}.npz'.format(self.name,
                                                                            step))
            np.savez(output_path, **save_dict)
            print('INFO: Weights saved to {}'.format(output_path))
            return output_path

    def import_weights(self, filepath, translation=None, chill_mode=False):
        """Import weights given by a numpy file. Variables are assigned to arrays which's
        key matches the variable name.

        Args:
            filepath: Full path to the file containing the weights.
            translation: Dictionary mapping variables in the network on differently named
                keys in the file.
            chill_mode: If True, ignores variables that do not match in shape and leaves
                them unassigned
        """
        with self.graph.as_default():
            weights = np.load(filepath)
            for variable in tf.global_variables():
                name = variable.op.name
                if name not in weights and translation is not None:
                    name = translation[name]
                if name not in weights:
                    print('WARNING: {} not found in saved weights'.format(name))
                else:
                    if not variable.shape == weights[name].shape:
                        print('WARNING: wrong shape found for {}, but ignored in chill '
                              'mode'.format(name))
                    else:
                        self.sess.run(variable.assign(weights[name]))<|MERGE_RESOLUTION|>--- conflicted
+++ resolved
@@ -13,18 +13,17 @@
     """Structure for network models. Handels basic training and IO operations.
 
     requires the following attributes:
-        loss: a scalar value that should be minimized during training
         prediction: usually argmax of class_probabilites, i.e. a 2D array of pixelwise
             classification
         close_queue_op: tensorflow op to close the input queue
+    and requries one of the following:
+        loss: a scalar value that should be minimized during training
+        _train_step: a method performing one training iteration, taking a merged summary
+            as input and returning the value of this summary and a loss value
     """
 
     __metaclass__ = ABCMeta
-<<<<<<< HEAD
-    required_attributes = ["Y", "prediction", "close_queue_op"]
-=======
-    required_attributes = ["loss", "prediction", "close_queue_op"]
->>>>>>> feb62c9a
+    required_attributes = [["loss", "_train_step"], ["prediction"], ["close_queue_op"]]
 
     def __init__(self, name, output_dir=None, **config):
         """Set configuration and build the model.
@@ -56,26 +55,16 @@
             # For any child class, we require the attributes specified in the docstring
             # and defined in self.required_attributes. After self._build_graph(), we can
             # check for their existance.
-            missing_attrs = ["'%s'" % attr for attr in self.required_attributes
-                             if not hasattr(self, attr)]
+            missing_attrs = ["'%s'" % attrs for attrs in self.required_attributes
+                             if True not in [hasattr(self, attr) for attr in attrs]]
             if missing_attrs:
-                raise AttributeError("Model class requires attribute%s %s" %
-                                     ("s" * (len(missing_attrs) > 1),
-                                      ", ".join(missing_attrs)))
-
-<<<<<<< HEAD
-            # In case there is not custom training, loss is cross-entropy with class
-            # probabilities
-            if not hasattr(self, '_train_step'):
-                if not hasattr(self, 'class_probabilities'):
-                    raise AttributeError("Model class requires either attribute "
-                                         "class_probabilities or method _train_step")
-                self.loss = tf.div(tf.reduce_sum(
-                    cross_entropy(self.Y, self.class_probabilities)),
-                    tf.reduce_sum(self.Y))
-=======
+                raise AttributeError(
+                    "Model class requires "
+                    " and ".join(["attribute {}".format(attrs[0]) if len(attrs) < 2
+                                  else " one of the attributes {}".format(attrs)
+                                  for attrs in missing_attrs]))
+
             self.global_step = tf.Variable(0, trainable=False)
->>>>>>> feb62c9a
 
             self.saver = tf.train.Saver()
 
@@ -97,41 +86,13 @@
         """Return a feed_dict for a prediction run on the network."""
         raise NotImplementedError
 
-<<<<<<< HEAD
-    def _load_and_enqueue(self, sess, data, coord, dropout_rate, training=False):
-        """Internal handler method for the input data queue. May run in a seperate thread.
-=======
     def _load_and_enqueue(self, sess, data, coord):
         """Internal handler method for the input data queue. Will run in a seperate thread.
->>>>>>> feb62c9a
 
         Args:
             sess: The current session, needs to be the same as in the main thread.
             data: The data to load. See method predict for specifications.
             coord: The training coordinator (from tensorflow)
-<<<<<<< HEAD
-            dropout_rate: The dropout-rate that should be enqueued with the data
-            training: Bool indicator whether batch_normalization should be applied in
-                training (batch average) or testing (moving average) mode
-        """
-        with self.graph.as_default():
-            if coord is None:
-                # As there is no coordinator, enqueue simply one batch.
-                if isinstance(data, DataWrapper):
-                    # This gives one batch from the dataset.
-                    batch = data.next()
-                else:
-                    # We otherwise assume that data is already a batch-dict.
-                    batch = data
-            else:
-                # If coord is set, we enqueue new data until it tells us to stop.
-                while not coord.should_stop():
-                    batch = data.next()
-            # Add additional information to the batch.
-            batch['dropout_rate'] = dropout_rate
-            batch['is_training'] = training
-            self._enqueue_batch(batch, sess)
-=======
         """
         with self.graph.as_default():
             # We enqueue new data until it tells us to stop.
@@ -139,7 +100,6 @@
                 batch = data.next()
                 if not coord.should_stop():
                     self._enqueue_batch(batch, sess)
->>>>>>> feb62c9a
 
     def fit(self, data, iterations, output=True):
         """Train the model for given number of iterations.
@@ -167,13 +127,7 @@
             # Create a thread to load data.
             coord = tf.train.Coordinator()
             t = threading.Thread(target=self._load_and_enqueue,
-<<<<<<< HEAD
-                                 args=(self.sess, data, coord,
-                                       self.config['dropout_rate']),
-                                 kwargs={'training': True})
-=======
                                  args=(self.sess, data, coord))
->>>>>>> feb62c9a
             t.start()
 
             # Now we can make the graph read-only.
@@ -181,26 +135,15 @@
 
             print('INFO: Start training')
             for i in range(iterations):
-<<<<<<< HEAD
                 if hasattr(self, '_train_step'):
                     summary, loss = self._train_step(merged_summary)
                 else:
                     summary, loss, _ = self.sess.run([merged_summary, self.loss,
                                                       trainer])
-                train_writer.add_summary(summary, i)
-=======
-                try:
-                    summary, loss, _ = self.sess.run([merged_summary, self.loss,
-                                                      trainer])
-                    if self.output_dir is not None:
-                        train_writer.add_summary(summary, i)
-
-                    if output:
-                        print("{:4d}: loss {:.4f}".format(i, loss))
-                except KeyboardInterrupt:
-                    print('ERROR: Keyboard Interrupt')
-                    break
->>>>>>> feb62c9a
+                if self.output_dir is not None:
+                    train_writer.add_summary(summary, i)
+                if output:
+                    print("{:4d}: loss {:.4f}".format(i, loss))
 
             coord.request_stop()
             # Before we can close the queue, wait that the enqueue process stopped,
@@ -222,11 +165,6 @@
                 <array of shape [num_images, width, height]>
         """
         with self.graph.as_default():
-<<<<<<< HEAD
-            self._load_and_enqueue(self.sess, data, None, dropout_rate, training=False)
-            prediction = self.sess.run(self.prediction)
-            self.sess.run(self.close_queue_op)
-=======
             # As there is no coordinator, enqueue simply one batch.
             if isinstance(data, DataWrapper):
                 # This gives one batch from the dataset.
@@ -236,7 +174,6 @@
                 batch = data
             prediction = self.sess.run(self.prediction,
                                        feed_dict=self._evaluation_food(batch))
->>>>>>> feb62c9a
             return prediction
 
     def train_run(self, data, dropout_rate=0.0):
