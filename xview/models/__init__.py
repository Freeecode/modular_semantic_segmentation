--- conflicted
+++ resolved
@@ -1,11 +1,5 @@
 from .simple_fcn import SimpleFCN
-<<<<<<< HEAD
-from .fcn import FCN
-from .split_fcn import SplitFCN
 from .simple_mix_fcn import MixFCN as BayesMix
-=======
-from .mix_fcn import MixFCN
->>>>>>> 96657d2b
 from .progressive_fcn import ProgressiveFCN
 from .adapnet import Adapnet
 
@@ -13,15 +7,8 @@
 def get_model(name):
     if name == 'simple_fcn':
         return SimpleFCN
-<<<<<<< HEAD
-    elif name == 'split_fcn':
-        return SplitFCN
     elif name == 'bayes_mix':
         return BayesMix
-=======
-    elif name == 'mix_fcn':
-        return MixFCN
->>>>>>> 96657d2b
     elif name == 'progressive_fcn':
         return ProgressiveFCN
     elif name == 'adapnet':
