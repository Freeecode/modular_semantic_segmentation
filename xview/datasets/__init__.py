--- conflicted
+++ resolved
@@ -1,20 +1,14 @@
 from .synthia import Synthia
-<<<<<<< HEAD
 from .raw_synthia import Synthia as SynthiaRaw
-=======
 from .freiburg_forest import FreiburgForest
 
->>>>>>> 2668b84d
 
 def get_dataset(name, config):
     if name == 'synthia':
         return Synthia(**config)
-<<<<<<< HEAD
     elif name == 'raw_synthia':
         return SynthiaRaw(**config)
-=======
     elif name == 'freiburg_forest':
         return FreiburgForest(**config)
->>>>>>> 2668b84d
     else:
         raise UserWarning('ERROR: Dataset {} not found'.format(name))